--- conflicted
+++ resolved
@@ -114,14 +114,7 @@
     .FromSql($"SELECT * FROM dbo.SearchBlogs({searchTerm})")
     .Include(b => b.Posts)
     .ToList();
-<<<<<<< HEAD
-````
-
-> [!WARNING]
-> __Always use parameterization for raw SQL queries:__ APIs that accept a raw SQL string such as `FromSql` and `ExecuteSqlCommand` allow values to be easily passed as parameters. In addition to validating user input, always use parameterization for any values used in a raw SQL query/command. If you are using string concatenation to dynamically build any part of the query string then you are responsible for validating any input to protect against SQL injection attacks.
-=======
 ```
 
 > [!WARNING]  
-> **Always use parameterization for raw SQL queries:** APIs that accept a raw SQL string such as `FromSql` and `ExecuteSqlCommand` allow values to be easily passed as parameters. In addition to validating user input, always use parameterization for any values used in a raw SQL query/command. If you are using string concatenation to dynamically build any part of the query string then you are responsible for validating any input to protect against SQL injection attacks.
->>>>>>> 48cf029d
+> **Always use parameterization for raw SQL queries:** APIs that accept a raw SQL string such as `FromSql` and `ExecuteSqlCommand` allow values to be easily passed as parameters. In addition to validating user input, always use parameterization for any values used in a raw SQL query/command. If you are using string concatenation to dynamically build any part of the query string then you are responsible for validating any input to protect against SQL injection attacks.